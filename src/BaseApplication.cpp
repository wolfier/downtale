--- conflicted
+++ resolved
@@ -94,15 +94,8 @@
     // Create the camera
     mCamera = mSceneMgr->createCamera("PlayerCam");
 
-<<<<<<< HEAD
-    // Position it at 500 in Z direction
-    // mCamera->setPosition(Ogre::Vector3(0,0,80));
-    // Look back along -Z
-    // mCamera->lookAt(Ogre::Vector3(0,-300,0));
-=======
     // mCamera->setPosition(Ogre::Vector3(0,2000,0));
     // mCamera->lookAt(Ogre::Vector3(0,-1000,0));
->>>>>>> 2acb6a83
     mCamera->setNearClipDistance(5);
 
     //mCameraMan = new OgreBites::SdkCameraMan(mCamera);   // Create a default camera controller
