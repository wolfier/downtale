--- conflicted
+++ resolved
@@ -353,13 +353,8 @@
     points.push_back(Ogre::Vector3(1000.0f, -100000.0f, 0.0f ));
     points.push_back(Ogre::Vector3(1000.0f, 500.0f, 0.0f ));
     points.push_back(Ogre::Vector3(0.0f, 500.0f, 0.0f ));
-<<<<<<< HEAD
-
-     
-=======
     points.push_back(Ogre::Vector3(0.0f, -50000.0f, 0.0f ));
 
->>>>>>> 6881118c
     lines = new CDynamicLineDrawer();
     for (int i=0; i<points.size(); i++) {
       lines->AddPoint(points[i], Ogre::ColourValue(1, 1, 1));
@@ -483,10 +478,6 @@
     }
     mSceneMgr->setAmbientLight(Ogre::ColourValue(1, mSceneMgr->getAmbientLight().g-flow*0.001, 1));
 
-<<<<<<< HEAD
-=======
-
->>>>>>> 6881118c
     mKeyboard->capture();
     mMouse->capture();
 
@@ -529,7 +520,6 @@
         }
     }
 
-<<<<<<< HEAD
     for(GameObject* a : glass){
         mRecentGround = a;
         // printf("checkig %s\n", a->getEntity()->getName().c_str());
@@ -568,113 +558,6 @@
         "\nSpeed: " + std::to_string(sqrt(abs(wvel.y()))) + " m/s" +
         "\nPower: " + ((shield) ? "shield" : "none")
         );
-=======
-    // if(!isGameRunning && !isSinglePlayer){
-    //     if(isServer){
-    //         if(mNetMgr->scanForActivity()){
-    //             mNetMgr->tcpServerData.updated = false;
-    //             //code 100 = client joined
-    //             // printf("%d\n",strcmp(mNetMgr->tcpClientData[0]->output,"100"));
-    //             if(strcmp(mNetMgr->tcpClientData[0]->output,"100") == 0){
-    //                 isGameRunning = true;
-    //                 mainMenu->setVisible(false);
-    //                 HUD->setVisible(true);
-    //                 CEGUI::System::getSingleton().getDefaultGUIContext().getMouseCursor().hide();
-    //                 mNetMgr->denyConnections();
-    //             }
-    //         }
-    //     }
-    //     else{   //client
-    //         // const char data = 1;
-    //         // mNetMgr->messageServer(PROTOCOL_TCP, data, 1);
-    //         char data[128] = "100";
-    //         mNetMgr->messageServer(PROTOCOL_TCP, data, strlen(data));
-
-    //         isGameRunning = true;
-    //         mainMenu->setVisible(false);
-    //         HUD->setVisible(true);
-    //         CEGUI::System::getSingleton().getDefaultGUIContext().getMouseCursor().hide();
-    //     }
-    // }
-    // if(isGameRunning){
-    //     HUD->getChild("PlayerScore")->setText("Score: " + std::to_string(score));
-    //     if(isSinglePlayer){
-    //         simulate(evt);
-    //     }
-    //     else{   //multiplayer
-    //         if(isServer){
-    //             simulate(evt);
-    //             if(mNetMgr->scanForActivity()){
-    //                 mNetMgr->tcpServerData.updated = false;
-
-    //                 if( strcmp("200", mNetMgr->tcpClientData[0]->output) == 0){
-    //                     printf("%s\n", "launching");
-    //                     mPhysics->setGravity(-150.f);
-    //                     mBall->launch();
-    //                     mBall->reset();
-    //                     mBall->readd();
-    //                     isBallLaunched = true;
-    //                     // char data[128] = "400";
-    //                     // mNetMgr->messageClient(PROTOCOL_TCP, 0, data, strlen(data));
-    //                 }
-    //                 else{
-    //                     // printf("%s\n", "ball moving");
-    //                     struct Position *p = (struct Position *)mNetMgr->tcpClientData[0]->output;
-    //                     mBall->setPosition(p->bx, p->by, -400);
-    //                     mBall->updateTransform(mBall->getPosition(), mBall->getOrientation());
-    //                 }
-    //                 struct Position p;
-    //                 p.px = mPaddle->getPosition().x;
-    //                 p.py = mPaddle->getPosition().y;
-    //                 p.pz = mPaddle->getPosition().z;
-
-    //                 mNetMgr->messageClient(PROTOCOL_TCP, 0, (char *)&p, sizeof(Position) & INT_MAX);
-    //             }
-    //             if(isBallLaunched){
-    //                 struct Position p;
-    //                 p.bx = mBall->getPosition().x;
-    //                 p.by = mBall->getPosition().y;
-    //                 p.bz = mBall->getPosition().z;
-    //                 p.px = mPaddle->getPosition().x;
-    //                 p.py = mPaddle->getPosition().y;
-    //                 p.pz = mPaddle->getPosition().z;
-    //                 p.score = cscore;
-
-    //                 mNetMgr->messageClient(PROTOCOL_TCP, 0, (char *)&p, sizeof(Position) & INT_MAX);
-    //             }
-    //         }
-    //         else{   // client
-    //             if(mNetMgr->scanForActivity()){
-    //                 mNetMgr->tcpServerData.updated = false;
-    //                 if( strcmp("300", mNetMgr->tcpServerData.output) == 0){
-    //                     isBallLaunched = false;
-    //                     printf("%s\n", "got 300");
-    //                 }
-    //                 if(isBallLaunched){
-
-    //                         // struct Position p;
-    //                         // p.bx = mBall->getPosition().x;
-    //                         // p.by = mBall->getPosition().y+10;
-    //                         // p.bz = -400;
-
-    //                         // mNetMgr->messageServer(PROTOCOL_TCP, (char *)&p, sizeof(Position) & INT_MAX);
-
-    //                     struct Position *p = (struct Position *)mNetMgr->tcpServerData.output;
-
-    //                     mBall->setPosition(p->bx, p->by, p->bz);
-    //                     mPaddle->setPosition(p->px, p->py, p->pz);
-    //                     score = p->score;
-
-    //                 }
-    //                 else{
-    //                     struct Position *p = (struct Position *)mNetMgr->tcpServerData.output;
-    //                         mPaddle->setPosition(p->px, p->py, p->pz);
-    //                 }
-    //             }
-    //         }
-    //     }
-    // }
->>>>>>> 6881118c
 
     btRigidBody* playerBody = mPlayerPhysics->getBody();
 
@@ -703,7 +586,6 @@
         // mPlayer->setPosition(mPlayer->getPosition()+Ogre::Vector3(2,0,0));
         playerBody->applyCentralImpulse(btVector3(-dir.z, 0, dir.x));
     }
-<<<<<<< HEAD
     if (movement & BRAKE && wvel.y() < 0) {
         // mPlayer->setPosition(mPlayer->getPosition()+Ogre::Vector3(2,0,0));
         mPlayerPhysics->getBody()->applyCentralImpulse(btVector3(0, abs(wvel.y())*0.00045, 0));
@@ -718,15 +600,6 @@
     }
     if (sqrt(abs(wvel.y())) > 80){
         mPlayerPhysics->getBody()->applyCentralImpulse(btVector3(0, abs(wvel.y())*0.00045, 0));
-=======
-    if (movement & BRAKE && mPlayerPhysics->getBody()->getLinearVelocity().y() < -5) {
-        playerBody->applyCentralImpulse(btVector3(0, 0.5, 0));
-    }
-    if (movement == 0 || movement == BRAKE) {
-        btVector3 v = vel;
-        v.setY(0);
-        mPlayerPhysics->getBody()->applyCentralImpulse(v * -0.01);
->>>>>>> 6881118c
     }
 
     mCamera->setPosition(mPlayer->getPosition() + Ogre::Vector3(0,-12,0));
